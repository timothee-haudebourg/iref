--- conflicted
+++ resolved
@@ -328,18 +328,18 @@
 	}
 }
 
-<<<<<<< HEAD
 impl AsRef<[u8]> for IriRefBuf {
 	#[inline]
 	fn as_ref(&self) -> &[u8] {
 		self.as_bytes()
-=======
+	}
+}
+
 impl FromStr for IriRefBuf {
 	type Err = Error;
 
 	fn from_str(s: &str) -> Result<Self, Self::Err> {
 		Self::new(s)
->>>>>>> 538fc8ab
 	}
 }
 
